import time
import math
import rospy

from bosdyn.client import create_standard_sdk, ResponseError, RpcError
from bosdyn.client.async_tasks import AsyncPeriodicQuery, AsyncTasks
from bosdyn.geometry import EulerZXY
from bosdyn import geometry

from bosdyn.client.robot_state import RobotStateClient
from bosdyn.client.robot_command import RobotCommandClient, RobotCommandBuilder
from bosdyn.client.graph_nav import GraphNavClient
from bosdyn.client.frame_helpers import get_odom_tform_body
from bosdyn.client.power import safe_power_off, PowerClient, power_on
from bosdyn.client.lease import LeaseClient, LeaseKeepAlive
from bosdyn.client.image import ImageClient, build_image_request
from bosdyn.client.docking import DockingClient, blocking_dock_robot, blocking_undock
from bosdyn.api import image_pb2
from bosdyn.api.graph_nav import graph_nav_pb2
from bosdyn.api.graph_nav import map_pb2
from bosdyn.api.graph_nav import nav_pb2
from bosdyn.client.estop import EstopClient, EstopEndpoint, EstopKeepAlive
from bosdyn.client import power
from bosdyn.client import frame_helpers
from bosdyn.client import math_helpers
from bosdyn.client import robot_command
from bosdyn.client.exceptions import InternalServerError

from spot_driver.arm.arm_wrapper import ArmWrapper

from . import graph_nav_util

import bosdyn.api.robot_state_pb2
from bosdyn.api import basic_command_pb2
from google.protobuf.timestamp_pb2 import Timestamp

front_image_sources = ['frontleft_fisheye_image', 'frontright_fisheye_image', 'frontleft_depth', 'frontright_depth']
"""List of image sources for front image periodic query"""
side_image_sources = ['left_fisheye_image', 'right_fisheye_image', 'left_depth', 'right_depth']
"""List of image sources for side image periodic query"""
rear_image_sources = ['back_fisheye_image', 'back_depth']
"""List of image sources for rear image periodic query"""

class AsyncRobotState(AsyncPeriodicQuery):
    """Class to get robot state at regular intervals.  get_robot_state_async query sent to the robot at every tick.  Callback registered to defined callback function.

        Attributes:
            client: The Client to a service on the robot
            logger: Logger object
            rate: Rate (Hz) to trigger the query
            callback: Callback function to call when the results of the query are available
    """
    def __init__(self, client, logger, rate, callback):
        super(AsyncRobotState, self).__init__("robot-state", client, logger,
                                           period_sec=1.0/max(rate, 1.0))
        self._callback = None
        if rate > 0.0:
            self._callback = callback

    def _start_query(self):
        if self._callback:
            callback_future = self._client.get_robot_state_async()
            callback_future.add_done_callback(self._callback)
            return callback_future

class AsyncMetrics(AsyncPeriodicQuery):
    """Class to get robot metrics at regular intervals.  get_robot_metrics_async query sent to the robot at every tick.  Callback registered to defined callback function.

        Attributes:
            client: The Client to a service on the robot
            logger: Logger object
            rate: Rate (Hz) to trigger the query
            callback: Callback function to call when the results of the query are available
    """
    def __init__(self, client, logger, rate, callback):
        super(AsyncMetrics, self).__init__("robot-metrics", client, logger,
                                           period_sec=1.0/max(rate, 1.0))
        self._callback = None
        if rate > 0.0:
            self._callback = callback

    def _start_query(self):
        if self._callback:
            callback_future = self._client.get_robot_metrics_async()
            callback_future.add_done_callback(self._callback)
            return callback_future

class AsyncLease(AsyncPeriodicQuery):
    """Class to get lease state at regular intervals.  list_leases_async query sent to the robot at every tick.  Callback registered to defined callback function.

        Attributes:
            client: The Client to a service on the robot
            logger: Logger object
            rate: Rate (Hz) to trigger the query
            callback: Callback function to call when the results of the query are available
    """
    def __init__(self, client, logger, rate, callback):
        super(AsyncLease, self).__init__("lease", client, logger,
                                           period_sec=1.0/max(rate, 1.0))
        self._callback = None
        if rate > 0.0:
            self._callback = callback

    def _start_query(self):
        if self._callback:
            callback_future = self._client.list_leases_async()
            callback_future.add_done_callback(self._callback)
            return callback_future

class AsyncImageService(AsyncPeriodicQuery):
    """Class to get images at regular intervals.  get_image_from_sources_async query sent to the robot at every tick.  Callback registered to defined callback function.

        Attributes:
            client: The Client to a service on the robot
            logger: Logger object
            rate: Rate (Hz) to trigger the query
            callback: Callback function to call when the results of the query are available
    """
    def __init__(self, client, logger, rate, callback, image_requests):
        super(AsyncImageService, self).__init__("robot_image_service", client, logger,
                                           period_sec=1.0/max(rate, 1.0))
        self._callback = None
        if rate > 0.0:
            self._callback = callback
        self._image_requests = image_requests

    def _start_query(self):
        if self._callback:
            callback_future = self._client.get_image_async(self._image_requests)
            callback_future.add_done_callback(self._callback)
            return callback_future

class AsyncIdle(AsyncPeriodicQuery):
    """Class to check if the robot is moving, and if not, command a stand with the set mobility parameters

        Attributes:
            client: The Client to a service on the robot
            logger: Logger object
            rate: Rate (Hz) to trigger the query
            spot_wrapper: A handle to the wrapper library
    """
    def __init__(self, client, logger, rate, spot_wrapper):
        super(AsyncIdle, self).__init__("idle", client, logger,
                                           period_sec=1.0/rate)

        self._spot_wrapper = spot_wrapper

    def _start_query(self):
        self._spot_wrapper._is_moving = False
        if self._spot_wrapper._last_velocity_command_time != None:
            if time.time() < self._spot_wrapper._last_velocity_command_time:
                self._spot_wrapper._is_moving = True
            else:
                self._spot_wrapper._last_velocity_command_time = None


        if not self._spot_wrapper._is_moving:
            if self._spot_wrapper._last_stand_command != None:
                hold_arbitrary_pose = False
                if self._spot_wrapper._hold_pose_inf or (self._spot_wrapper._hold_pose_til is not None and time.time() < self._spot_wrapper._hold_pose_til):
                    hold_arbitrary_pose = True
                try:
                    response = self._client.robot_command_feedback(self._spot_wrapper._last_stand_command)
                    self._spot_wrapper._is_sitting = False
                    if (response.feedback.synchronized_feedback.mobility_command_feedback.stand_feedback.status ==
                            basic_command_pb2.StandCommand.Feedback.STATUS_IS_STANDING):
                        if hold_arbitrary_pose:
                            return
                        self._spot_wrapper._is_standing = True
                        self._spot_wrapper._last_stand_command = None
                        self._hold_pose_til = None
                    else:
                        self._spot_wrapper._is_standing = False
                except (ResponseError, RpcError) as e:
                    self._logger.error("Error when getting robot command feedback: %s", e)
                    self._spot_wrapper._last_stand_command = None

            if self._spot_wrapper._last_sit_command != None:
                try:
                    self._spot_wrapper._is_standing = False
                    response = self._client.robot_command_feedback(self._spot_wrapper._last_sit_command)
                    if (response.feedback.synchronized_feedback.mobility_command_feedback.sit_feedback.status ==
                            basic_command_pb2.SitCommand.Feedback.STATUS_IS_SITTING):
                        self._spot_wrapper._is_sitting = True
                        self._spot_wrapper._last_sit_command = None
                    else:
                        self._spot_wrapper._is_sitting = False
                except (ResponseError, RpcError) as e:
                    self._logger.error("Error when getting robot command feedback: %s", e)
                    self._spot_wrapper._last_sit_command = None

        else: 
            if self._spot_wrapper._last_trajectory_command != None:
                try:
                    response = self._client.robot_command_feedback(self._spot_wrapper._last_trajectory_command)
                    status = response.feedback.synchronized_feedback.mobility_command_feedback.se2_trajectory_feedback.status
                    # STATUS_AT_GOAL always means that the robot reached the goal. If the trajectory command did not
                    # request precise positioning, then STATUS_NEAR_GOAL also counts as reaching the goal
                    if status == basic_command_pb2.SE2TrajectoryCommand.Feedback.STATUS_AT_GOAL or \
                        (status == basic_command_pb2.SE2TrajectoryCommand.Feedback.STATUS_NEAR_GOAL and
                         not self._spot_wrapper._last_trajectory_command_precise):
                        self._spot_wrapper._at_goal = True
                        # Clear the command once at the goal
                        self._spot_wrapper._last_trajectory_command = None
                    elif status == basic_command_pb2.SE2TrajectoryCommand.Feedback.STATUS_GOING_TO_GOAL:
                        self._spot_wrapper._is_moving = True
                    elif status == basic_command_pb2.SE2TrajectoryCommand.Feedback.STATUS_NEAR_GOAL:
                        self._spot_wrapper._is_moving = True
                        self._spot_wrapper._near_goal = True
                    else:
                        self._spot_wrapper._last_trajectory_command = None
                except (ResponseError, RpcError) as e:
                    self._logger.error("Error when getting robot command feedback: %s", e)
                    self._spot_wrapper._last_trajectory_command = None

<<<<<<< HEAD
        if self._spot_wrapper.is_standing and not self._spot_wrapper._is_moving:
=======
        if (self._spot_wrapper.is_standing and not self._spot_wrapper.is_moving
                    and self._spot_wrapper._last_trajectory_command is not None
                    and self._spot_wrapper._last_stand_command is not None
                    and self._spot_wrapper._last_velocity_command_time is not None
                    and self._spot_wrapper._last_docking_command is not None):            
>>>>>>> c2c121ea
            self._spot_wrapper.stand(False)

class SpotWrapper():
    """Generic wrapper class to encompass release 1.1.4 API features as well as maintaining leases automatically"""
    def __init__(self, username, password, hostname, logger, has_arm=False, estop_timeout=9.0, rates = {}, callbacks = {}):
        self._username = username
        self._password = password
        self._hostname = hostname
        self._logger = logger
        self._has_arm = has_arm
        self._arm = None # we'll get to this once self._robot is setup
        self._rates = rates
        self._callbacks = callbacks
        self._estop_timeout = estop_timeout
        self._keep_alive = True
        self._valid = True

        self._mobility_params = RobotCommandBuilder.mobility_params()
        self._is_standing = False
        self._is_sitting = True
        self._is_moving = False
        self._at_goal = False
        self._near_goal = False
        self._last_stand_command = None
        self._last_sit_command = None
        self._last_trajectory_command = None
        self._last_trajectory_command_precise = None
        self._last_velocity_command_time = None
<<<<<<< HEAD
        self._hold_pose_til = None
        self._hold_pose_inf = False
=======
        self._last_docking_command = None
>>>>>>> c2c121ea

        self._front_image_requests = []
        for source in front_image_sources:
            self._front_image_requests.append(build_image_request(source, image_format=image_pb2.Image.FORMAT_RAW))

        self._side_image_requests = []
        for source in side_image_sources:
            self._side_image_requests.append(build_image_request(source, image_format=image_pb2.Image.FORMAT_RAW))

        self._rear_image_requests = []
        for source in rear_image_sources:
            self._rear_image_requests.append(build_image_request(source, image_format=image_pb2.Image.FORMAT_RAW))

        try:
            self._sdk = create_standard_sdk('ros_spot')
        except Exception as e:
            self._logger.error("Error creating SDK object: %s", e)
            self._valid = False
            return

        self._robot = self._sdk.create_robot(self._hostname)

        try:
            self._robot.authenticate(self._username, self._password)
            self._robot.start_time_sync()
        except RpcError as err:
            self._logger.error("Failed to communicate with robot: %s", err)
            self._valid = False
            return

        if self._robot:
            # Clients
            try:
                self._robot_state_client = self._robot.ensure_client(RobotStateClient.default_service_name)
                self._robot_command_client = self._robot.ensure_client(RobotCommandClient.default_service_name)
                self._graph_nav_client = self._robot.ensure_client(GraphNavClient.default_service_name)
                self._power_client = self._robot.ensure_client(PowerClient.default_service_name)
                self._lease_client = self._robot.ensure_client(LeaseClient.default_service_name)
                self._lease_wallet = self._lease_client.lease_wallet
                self._image_client = self._robot.ensure_client(ImageClient.default_service_name)
                self._estop_client = self._robot.ensure_client(EstopClient.default_service_name)
<<<<<<< HEAD

                if self._has_arm:
                    self._arm = ArmWrapper(self._robot, self, self._logger)
                #self._nav = graph_nav_command_line.GraphNavInterface(self._robot, self, self._logger)
=======
                self._docking_client = self._robot.ensure_client(DockingClient.default_service_name)
>>>>>>> c2c121ea
            except Exception as e:
                self._logger.error("Unable to create client service: %s", e)
                self._valid = False
                return

            # Store the most recent knowledge of the state of the robot based on rpc calls.
            self._current_graph = None
            self._current_edges = dict()  #maps to_waypoint to list(from_waypoint)
            self._current_waypoint_snapshots = dict()  # maps id to waypoint snapshot
            self._current_edge_snapshots = dict()  # maps id to edge snapshot
            self._current_annotation_name_to_wp_id = dict()

            # Async Tasks
            self._async_task_list = []
            self._robot_state_task = AsyncRobotState(self._robot_state_client, self._logger, max(0.0, self._rates.get("robot_state", 0.0)), self._callbacks.get("robot_state", lambda:None))
            self._robot_metrics_task = AsyncMetrics(self._robot_state_client, self._logger, max(0.0, self._rates.get("metrics", 0.0)), self._callbacks.get("metrics", lambda:None))
            self._lease_task = AsyncLease(self._lease_client, self._logger, max(0.0, self._rates.get("lease", 0.0)), self._callbacks.get("lease", lambda:None))
            self._front_image_task = AsyncImageService(self._image_client, self._logger, max(0.0, self._rates.get("front_image", 0.0)), self._callbacks.get("front_image", lambda:None), self._front_image_requests)
            self._side_image_task = AsyncImageService(self._image_client, self._logger, max(0.0, self._rates.get("side_image", 0.0)), self._callbacks.get("side_image", lambda:None), self._side_image_requests)
            self._rear_image_task = AsyncImageService(self._image_client, self._logger, max(0.0, self._rates.get("rear_image", 0.0)), self._callbacks.get("rear_image", lambda:None), self._rear_image_requests)
            self._idle_task = AsyncIdle(self._robot_command_client, self._logger, 10.0, self)

            self._estop_endpoint = None

            self._async_tasks = AsyncTasks(
                [self._robot_state_task, self._robot_metrics_task, self._lease_task, self._front_image_task, self._side_image_task, self._rear_image_task, self._idle_task])

            self._robot_id = None
            self._lease = None

    @property
    def logger(self):
        """Return logger instance of the SpotWrapper"""
        return self._logger

    @property
    def is_valid(self):
        """Return boolean indicating if the wrapper initialized successfully"""
        return self._valid

    @property
    def id(self):
        """Return robot's ID"""
        return self._robot_id

    @property
    def robot_state(self):
        """Return latest proto from the _robot_state_task"""
        return self._robot_state_task.proto

    @property
    def metrics(self):
        """Return latest proto from the _robot_metrics_task"""
        return self._robot_metrics_task.proto

    @property
    def lease(self):
        """Return latest proto from the _lease_task"""
        return self._lease_task.proto

    @property
    def front_images(self):
        """Return latest proto from the _front_image_task"""
        return self._front_image_task.proto

    @property
    def side_images(self):
        """Return latest proto from the _side_image_task"""
        return self._side_image_task.proto

    @property
    def rear_images(self):
        """Return latest proto from the _rear_image_task"""
        return self._rear_image_task.proto

    @property
    def is_standing(self):
        """Return boolean of standing state"""
        return self._is_standing

    @property
    def is_sitting(self):
        """Return boolean of standing state"""
        return self._is_sitting

    @property
    def is_moving(self):
        """Return boolean of walking state"""
        return self._is_moving

    @property
    def near_goal(self):
        return self._near_goal

    @property
    def at_goal(self):
        return self._at_goal

    @property
    def time_skew(self):
        """Return the time skew between local and spot time"""
        return self._robot.time_sync.endpoint.clock_skew

    def resetMobilityParams(self):
        """
        Resets the mobility parameters used for motion commands to the default values provided by the bosdyn api.
        Returns:
        """
        self._mobility_params = RobotCommandBuilder.mobility_params()

    def robotToLocalTime(self, timestamp):
        """Takes a timestamp and an estimated skew and return seconds and nano seconds in local time

        Args:
            timestamp: google.protobuf.Timestamp
        Returns:
            google.protobuf.Timestamp
        """

        rtime = Timestamp()

        rtime.seconds = timestamp.seconds - self.time_skew.seconds
        rtime.nanos = timestamp.nanos - self.time_skew.nanos
        if rtime.nanos < 0:
            rtime.nanos = rtime.nanos + 1000000000
            rtime.seconds = rtime.seconds - 1

        # Workaround for timestamps being incomplete
        if rtime.seconds < 0:
            rtime.seconds = 0
            rtime.nanos = 0

        return rtime

    def claim(self):
        """Get a lease for the robot, a handle on the estop endpoint, and the ID of the robot."""
        try:
            self._robot_id = self._robot.get_id()
            self.getLease()
            self.resetEStop()
            return True, "Success"
        except (ResponseError, RpcError) as err:
            self._logger.error("Failed to initialize robot communication: %s", err)
            return False, str(err)

    def force_claim(self):
        """Get a lease for the robot, a handle on the estop endpoint, and the ID of the robot."""
        try:
            self._robot_id = self._robot.get_id()
            self.takeLease()
            self.resetEStop()
            return True, "Success"
        except (ResponseError, RpcError) as err:
            self._logger.error("Failed to initialize robot communication: %s", err)
            return False, str(err)


    def updateTasks(self):
        """Loop through all periodic tasks and update their data if needed."""
        try:
            self._async_tasks.update()
        except Exception as e:
            print(f"Update tasks failed with error: {str(e)}")

    def resetEStop(self):
        """Get keepalive for eStop"""
        self._estop_endpoint = EstopEndpoint(self._estop_client, 'ros', self._estop_timeout)
        self._estop_endpoint.force_simple_setup()  # Set this endpoint as the robot's sole estop.
        self._estop_keepalive = EstopKeepAlive(self._estop_endpoint)

    def assertEStop(self, severe=True):
        """Forces the robot into eStop state.

        Args:
            severe: Default True - If true, will cut motor power immediately.  If false, will try to settle the robot on the ground first
        """
        try:
            if severe:
                self._estop_keepalive.stop()
            else:
                self._estop_keepalive.settle_then_cut()

            return True, "Success"
        except:
            return False, "Error"

    def disengageEStop(self):
        """Disengages the E-Stop"""
        try:
            self._estop_keepalive.allow()
            return True, "Success"
        except:
            return False, "Error"


    def releaseEStop(self):
        """Stop eStop keepalive"""
        if self._estop_keepalive:
            self._estop_keepalive.stop()
            self._estop_keepalive = None
            self._estop_endpoint = None

    def getLease(self):
        """Get a lease for the robot and keep the lease alive automatically."""
        self._lease = self._lease_client.acquire()
        self._lease_keepalive = LeaseKeepAlive(self._lease_client)

    def takeLease(self):
        """Force take a lease for the robot and keep the lease alive automatically."""
        self._lease = self._lease_client.take()
        self._lease_keepalive = LeaseKeepAlive(self._lease_client)

    def releaseLease(self):
        """Return the lease on the body."""
        if self._lease:
            self._lease_client.return_lease(self._lease)
            self._lease = None

    def release(self):
        """Return the lease on the body and the eStop handle."""
        try:
            self.releaseLease()
            self.releaseEStop()
            return True, "Success"
        except Exception as e:
            return False, str(e)

    def disconnect(self):
        """Release control of robot as gracefully as posssible."""
        if self._robot.time_sync:
            self._robot.time_sync.stop()
        self.releaseLease()
        self.releaseEStop()

    def _robot_command(self, command_proto, end_time_secs=None, timesync_endpoint=None):
        """Generic blocking function for sending commands to robots.

        Args:
            command_proto: robot_command_pb2 object to send to the robot.  Usually made with RobotCommandBuilder
            end_time_secs: (optional) Time-to-live for the command in seconds
            timesync_endpoint: (optional) Time sync endpoint
        """
        try:
            id = self._robot_command_client.robot_command(lease=None, command=command_proto, end_time_secs=end_time_secs, timesync_endpoint=timesync_endpoint)
            return True, "Success", id
        except Exception as e:
            return False, str(e), None

    def stop(self):
        """Stop the robot's motion."""
        response = self._robot_command(RobotCommandBuilder.stop_command())
        return response[0], response[1]

    def self_right(self):
        """Have the robot self-right itself."""
        response = self._robot_command(RobotCommandBuilder.selfright_command())
        return response[0], response[1]

    def sit(self):
        """Stop the robot's motion and sit down if able."""
        response = self._robot_command(RobotCommandBuilder.synchro_sit_command())
        self._last_sit_command = response[2]
        return response[0], response[1]

    def stand(self, monitor_command=True):
        """If the e-stop is enabled, and the motor power is enabled, stand the robot up."""
        response = self._robot_command(RobotCommandBuilder.synchro_stand_command(params=self._mobility_params))
        if monitor_command:
            self._last_stand_command = response[2]
        return response[0], response[1]

    def spot_pose(self, euler_x, euler_y, euler_z, timeout_sec=0.0, monitor_command=True):
        """If the e-stop is enabled, and the motor power is enabled, stand the robot up."""
        mobility_param = RobotCommandBuilder().mobility_params(footprint_R_body=geometry.EulerZXY(euler_z, euler_x, euler_y))
        response = self._robot_command(RobotCommandBuilder.synchro_stand_command(params=mobility_param), end_time_secs=timeout_sec)
        self._hold_pose_til = time.time() + timeout_sec
        self._hold_pose_inf = True if timeout_sec < 0 else False
        if monitor_command:
            self._last_stand_command = response[2]
        return response[0], response[1]


#    def spot_pose(self, euler_x, euler_y, euler_z, monitor_command=True):
#        """Achieve an arbitrary pose. Requires the e-stop and motor power to be enabled."""
#        #footprint_R_body = geometry.EulerZXY(euler_z, euler_x, euler_y)
#        timeout_sec = 10.0
#        end_time = time.time() + timeout_sec
#        footprint_R_body = geometry.EulerZXY(0.0, 0.0, -1 * math.pi / 6.0)
#        cmd = RobotCommandBuilder.synchro_stand_command(footprint_R_body=footprint_R_body)
#        cmd_id = self._robot_command_client.robot_command(lease=self._lease.lease_proto, command=cmd)
#        while time.time() < end_time:
#            response = self._robot_command_client.robot_command_feedback(cmd_id)
#            synchronized_feedback = response.feedback.synchronized_feedback
#            status = synchronized_feedback.mobility_command_feedback.stand_feedback.status
#            if (status == basic_command_pb2.StandCommand.Feedback.STATUS_IS_STANDING):
#                if monitor_command:
#                    return response[2]
#                return response[0], response[1]
#        raise Exception("Failed to pitch robot.")

    def safe_power_off(self):
        """Stop the robot's motion and sit if possible.  Once sitting, disable motor power."""
        response = self._robot_command(RobotCommandBuilder.safe_power_off_command())
        return response[0], response[1]

    def clear_behavior_fault(self, id):
        """Clear the behavior fault defined by id."""
        try:
            rid = self._robot_command_client.clear_behavior_fault(behavior_fault_id=id, lease=None)
            return True, "Success", rid
        except Exception as e:
            return False, str(e), None

    def power_on(self):
        """Enble the motor power if e-stop is enabled."""
        try:
            power.power_on(self._power_client)
            return True, "Success"
        except Exception as e:
            return False, str(e)

    def set_mobility_params(self, mobility_params):
        """Set Params for mobility and movement

        Args:
            mobility_params: spot.MobilityParams, params for spot mobility commands.
        """
        self._mobility_params = mobility_params

    def get_mobility_params(self):
        """Get mobility params
        """
        return self._mobility_params

    def velocity_cmd(self, v_x, v_y, v_rot, cmd_duration=0.125):
        """Send a velocity motion command to the robot.

        Args:
            v_x: Velocity in the X direction in meters
            v_y: Velocity in the Y direction in meters
            v_rot: Angular velocity around the Z axis in radians
            cmd_duration: (optional) Time-to-live for the command in seconds.  Default is 125ms (assuming 10Hz command rate).
        """
        end_time=time.time() + cmd_duration
        response = self._robot_command(RobotCommandBuilder.synchro_velocity_command(
                                      v_x=v_x, v_y=v_y, v_rot=v_rot, params=self._mobility_params),
                                      end_time_secs=end_time, timesync_endpoint=self._robot.time_sync.endpoint)
        self._last_velocity_command_time = end_time
        return response[0], response[1]

    def trajectory_cmd(self, goal_x, goal_y, goal_heading, cmd_duration, frame_name='odom', precise_position=False):
        """Send a trajectory motion command to the robot.

        Args:
            goal_x: Position X coordinate in meters
            goal_y: Position Y coordinate in meters
            goal_heading: Pose heading in radians
            cmd_duration: Time-to-live for the command in seconds.
            frame_name: frame_name to be used to calc the target position. 'odom' or 'vision'
            precise_position: if set to false, the status STATUS_NEAR_GOAL and STATUS_AT_GOAL will be equivalent. If
            true, the robot must complete its final positioning before it will be considered to have successfully
            reached the goal.
        """
        self._at_goal = False
        self._near_goal = False
        self._last_trajectory_command_precise = precise_position
        self._logger.info("got command duration of {}".format(cmd_duration))
        end_time=time.time() + cmd_duration
        if frame_name == 'vision':
            vision_tform_body = frame_helpers.get_vision_tform_body(
                    self._robot_state_client.get_robot_state().kinematic_state.transforms_snapshot)
            body_tform_goal = math_helpers.SE3Pose(x=goal_x, y=goal_y, z=0, rot=math_helpers.Quat.from_yaw(goal_heading))
            vision_tform_goal = vision_tform_body * body_tform_goal
            response = self._robot_command(
                            RobotCommandBuilder.synchro_se2_trajectory_point_command(
                                goal_x=vision_tform_goal.x,
                                goal_y=vision_tform_goal.y,
                                goal_heading=vision_tform_goal.rot.to_yaw(),
                                frame_name=frame_helpers.VISION_FRAME_NAME,
                                params=self._mobility_params),
                            end_time_secs=end_time
                            )
        elif frame_name == 'odom':
            odom_tform_body = frame_helpers.get_odom_tform_body(
                    self._robot_state_client.get_robot_state().kinematic_state.transforms_snapshot)
            body_tform_goal = math_helpers.SE3Pose(x=goal_x, y=goal_y, z=0, rot=math_helpers.Quat.from_yaw(goal_heading))
            odom_tform_goal = odom_tform_body * body_tform_goal
            response = self._robot_command(
                            RobotCommandBuilder.synchro_se2_trajectory_point_command(
                                goal_x=odom_tform_goal.x,
                                goal_y=odom_tform_goal.y,
                                goal_heading=odom_tform_goal.rot.to_yaw(),
                                frame_name=frame_helpers.ODOM_FRAME_NAME,
                                params=self._mobility_params),
                            end_time_secs=end_time
                            )
        else:
            raise ValueError('frame_name must be \'vision\' or \'odom\'')
        if response[0]:
            self._last_trajectory_command = response[2]
        return response[0], response[1]

    def list_graph(self, upload_path):
        """List waypoint ids of garph_nav
        Args:
          upload_path : Path to the root directory of the map.
        """
        ids, eds = self._list_graph_waypoint_and_edge_ids()
        # skip waypoint_ for v2.2.1, skip waypiont for < v2.2
        return [v for k, v in sorted(ids.items(), key=lambda id : int(id[0].replace('waypoint_','')))]

    def navigate_to(self, upload_path,
                    navigate_to,
                    initial_localization_fiducial=True,
                    initial_localization_waypoint=None):
        """ navigate with graph nav.

        Args:
           upload_path : Path to the root directory of the map.
           navigate_to : Waypont id string for where to goal
           initial_localization_fiducial : Tells the initializer whether to use fiducials
           initial_localization_waypoint : Waypoint id string of current robot position (optional)
        """
        # Boolean indicating the robot's power state.
        power_state = self._robot_state_client.get_robot_state().power_state
        self._started_powered_on = (power_state.motor_power_state == power_state.STATE_ON)
        self._powered_on = self._started_powered_on

#        # FIX ME somehow,,,, if the robot is stand, need to sit the robot before starting garph nav
#        if self.is_standing and not self.is_moving:
#            self.sit()

        # TODO verify estop  / claim / power_on
        #self._clear_graph()
        if len(upload_path) > 0:
            # Filepath for uploading a saved graph's and snapshots too.
            if upload_path[-1] == "/":
                upload_filepath = upload_path[:-1]
            else:
                upload_filepath = upload_path
            rospy.loginfo("Told to upload a new filepath: [{}]".format(upload_filepath))
            self._upload_graph_and_snapshots(upload_filepath)
        if initial_localization_fiducial:
            self._set_initial_localization_fiducial()
        #if initial_localization_waypoint:
        #    self._set_initial_localization_waypoint([initial_localization_waypoint])
        #self._list_graph_waypoint_and_edge_ids()
        self._get_localization_state()
        if len(navigate_to) > 0:
            rospy.loginfo("Told to navigate to: [{}]".format(navigate_to))
            resp = self._navigate_to(navigate_to)
        else:
            resp = [True, 'no goal requested, so success']

        return resp

    ## copy from spot-sdk/python/examples/graph_nav_command_line/graph_nav_command_line.py
    def _get_localization_state(self, *args):
        """Get the current localization and state of the robot."""
        state = self._graph_nav_client.get_localization_state()
        self._logger.info('Got localization: \n%s' % str(state.localization))
        odom_tform_body = get_odom_tform_body(state.robot_kinematics.transforms_snapshot)
        self._logger.info('Got robot state in kinematic odometry frame: \n%s' % str(odom_tform_body))

    def _set_initial_localization_fiducial(self, *args):
        """Trigger localization when near a fiducial."""
        robot_state = self._robot_state_client.get_robot_state()
        current_odom_tform_body = get_odom_tform_body(
            robot_state.kinematic_state.transforms_snapshot).to_proto()
        # Create an empty instance for initial localization since we are asking it to localize
        # based on the nearest fiducial.
        localization = nav_pb2.Localization()
        self._graph_nav_client.set_localization(initial_guess_localization=localization,
                                                ko_tform_body=current_odom_tform_body)

    def _set_initial_localization_waypoint(self, *args):
        """Trigger localization to a waypoint."""
        # Take the first argument as the localization waypoint.
        if len(args) < 1:
            # If no waypoint id is given as input, then return without initializing.
            self._logger.error("No waypoint specified to initialize to.")
            return
        destination_waypoint = graph_nav_util.find_unique_waypoint_id(
            args[0][0], self._current_graph, self._current_annotation_name_to_wp_id, self._logger)
        if not destination_waypoint:
            # Failed to find the unique waypoint id.
            return

        robot_state = self._robot_state_client.get_robot_state()
        current_odom_tform_body = get_odom_tform_body(
            robot_state.kinematic_state.transforms_snapshot).to_proto()
        # Create an initial localization to the specified waypoint as the identity.
        localization = nav_pb2.Localization()
        localization.waypoint_id = destination_waypoint
        localization.waypoint_tform_body.rotation.w = 1.0
        self._graph_nav_client.set_localization(
            initial_guess_localization=localization,
            # It's hard to get the pose perfect, search +/-20 deg and +/-20cm (0.2m).
            max_distance = 0.2,
            max_yaw = 20.0 * math.pi / 180.0,
            fiducial_init=graph_nav_pb2.SetLocalizationRequest.FIDUCIAL_INIT_NO_FIDUCIAL,
            ko_tform_body=current_odom_tform_body)

    def _list_graph_waypoint_and_edge_ids(self, *args):
        """List the waypoint ids and edge ids of the graph currently on the robot."""

        # Download current graph
        graph = self._graph_nav_client.download_graph()
        if graph is None:
            self._logger.error("Empty graph.")
            return
        self._current_graph = graph

        localization_id = self._graph_nav_client.get_localization_state().localization.waypoint_id

        # Update and print waypoints and edges
        self._current_annotation_name_to_wp_id, self._current_edges = graph_nav_util.update_waypoints_and_edges(
            graph, localization_id, self._logger)
        return self._current_annotation_name_to_wp_id, self._current_edges

    def _upload_graph_and_snapshots(self, upload_filepath):
        """Upload the graph and snapshots to the robot."""
        print("Loading the graph from disk into local storage...")
        with open(upload_filepath + "/graph", "rb") as graph_file:
            # Load the graph from disk.
            data = graph_file.read()
            self._current_graph = map_pb2.Graph()
            self._current_graph.ParseFromString(data)
            print(
                "Loaded graph has {} waypoints and {} edges".format(
                    len(self._current_graph.waypoints), len(self._current_graph.edges)
                )
            )
        for waypoint in self._current_graph.waypoints:
            # Load the waypoint snapshots from disk.
            with open(
                upload_filepath
                + "/waypoint_snapshots/{}".format(waypoint.snapshot_id),
                "rb",
            ) as snapshot_file:
                waypoint_snapshot = map_pb2.WaypointSnapshot()
                waypoint_snapshot.ParseFromString(snapshot_file.read())
                self._current_waypoint_snapshots[
                    waypoint_snapshot.id
                ] = waypoint_snapshot
        for edge in self._current_graph.edges:
            if len(edge.snapshot_id) == 0:
                continue
            # Load the edge snapshots from disk.
            with open(
                upload_filepath + "/edge_snapshots/{}".format(edge.snapshot_id),
                "rb",
            ) as snapshot_file:
                edge_snapshot = map_pb2.EdgeSnapshot()
                edge_snapshot.ParseFromString(snapshot_file.read())
                self._current_edge_snapshots[edge_snapshot.id] = edge_snapshot
        # Upload the graph to the robot.
        print("Uploading the graph and snapshots to the robot...")
        true_if_empty = not len(self._current_graph.anchoring.anchors)
        response = self._graph_nav_client.upload_graph(
            lease=self._lease.lease_proto,
            graph=self._current_graph,
            generate_new_anchoring=true_if_empty,
        )
        # Upload the snapshots to the robot.
        for snapshot_id in response.unknown_waypoint_snapshot_ids:
            waypoint_snapshot = self._current_waypoint_snapshots[snapshot_id]
            self._graph_nav_client.upload_waypoint_snapshot(waypoint_snapshot)
            print("Uploaded {}".format(waypoint_snapshot.id))
        for snapshot_id in response.unknown_edge_snapshot_ids:
            edge_snapshot = self._current_edge_snapshots[snapshot_id]
            self._graph_nav_client.upload_edge_snapshot(edge_snapshot)
            print("Uploaded {}".format(edge_snapshot.id))

        # The upload is complete! Check that the robot is localized to the graph,
        # and it if is not, prompt the user to localize the robot before attempting
        # any navigation commands.
        localization_state = self._graph_nav_client.get_localization_state()
        if not localization_state.localization.waypoint_id:
            # The robot is not localized to the newly uploaded graph.
            print("\n" )
            print(
                "Upload complete! The robot is currently not localized to the map; please localize",
                "the robot using commands (2) or (3) before attempting a navigation command.",
            )

        graph = self._graph_nav_client.download_graph()
        if graph is None:
            print("Empty graph.")
            return
        self._current_graph = graph

        localization_id = (
            self._graph_nav_client.get_localization_state().localization.waypoint_id
        )

        # Update and print waypoints and edges
        (
            self._current_annotation_name_to_wp_id,
            self._current_edges,
        ) = graph_nav_util.update_waypoints_and_edges(graph, localization_id)

#    def _upload_graph_and_snapshots(self, upload_filepath):
#        """Upload the graph and snapshots to the robot."""
#        self._logger.info("Loading the graph from disk into local storage...")
#        with open(upload_filepath + "/graph", "rb") as graph_file:
#            # Load the graph from disk.
#            data = graph_file.read()
#            self._current_graph = map_pb2.Graph()
#            self._current_graph.ParseFromString(data)
#            self._logger.info("Loaded graph has {} waypoints and {} edges".format(
#                len(self._current_graph.waypoints), len(self._current_graph.edges)))
#        for waypoint in self._current_graph.waypoints:
#            # Load the waypoint snapshots from disk.
#            with open(upload_filepath + "/waypoint_snapshots/{}".format(waypoint.snapshot_id),
#                      "rb") as snapshot_file:
#                waypoint_snapshot = map_pb2.WaypointSnapshot()
#                waypoint_snapshot.ParseFromString(snapshot_file.read())
#                self._current_waypoint_snapshots[waypoint_snapshot.id] = waypoint_snapshot
#        for edge in self._current_graph.edges:
#            # Load the edge snapshots from disk.
#            try:
#                with open(upload_filepath + "/edge_snapshots/{}".format(edge.snapshot_id),
#                          "rb") as snapshot_file:
#                    edge_snapshot = map_pb2.EdgeSnapshot()
#                    edge_snapshot.ParseFromString(snapshot_file.read())
#                    self._current_edge_snapshots[edge_snapshot.id] = edge_snapshot
#            except Exception as e:
#                rospy.logwarn("Error uploading edge {}: {}".format(edge.snapshot_id, e))
#        # Upload the graph to the robot.
#        self._logger.info("Uploading the graph and snapshots to the robot...")
#        assert self._lease is not None, "Lease does not currently exist."
#        assert self._lease.lease_proto is not None, "You do not currently hold the lease."
#        self._graph_nav_client.upload_graph(lease=self._lease.lease_proto,
#                                            graph=self._current_graph)
#        # Upload the snapshots to the robot.
#        for waypoint_snapshot in self._current_waypoint_snapshots.values():
#            self._graph_nav_client.upload_waypoint_snapshot(waypoint_snapshot)
#            self._logger.info("Uploaded {}".format(waypoint_snapshot.id))
#        for edge_snapshot in self._current_edge_snapshots.values():
#            self._graph_nav_client.upload_edge_snapshot(edge_snapshot)
#            self._logger.info("Uploaded {}".format(edge_snapshot.id))
#
#        # The upload is complete! Check that the robot is localized to the graph,
#        # and it if is not, prompt the user to localize the robot before attempting
#        # any navigation commands.
#        localization_state = self._graph_nav_client.get_localization_state()
#        if not localization_state.localization.waypoint_id:
#            # The robot is not localized to the newly uploaded graph.
#            self._logger.info("Upload complete! The robot is currently not localized to the map; please localize the robot using commands (2) or (3) before attempting a navigation command.")

    def _navigate_to(self, goal):
        """Navigate to a specific waypoint."""
        # Take the first argument as the destination waypoint.
        #if len(args) < 1:
        #    # If no waypoint id is given as input, then return without requesting navigation.
        #    self._logger.info("No waypoint provided as a destination for navigate to.")
        #    return

        self._lease = self._lease_wallet.get_lease()
        destination_waypoint = graph_nav_util.find_unique_waypoint_id(
            goal, self._current_graph, self._current_annotation_name_to_wp_id)
        if not destination_waypoint:
            # Failed to find the appropriate unique waypoint id for the navigation command.
            return
        if not self.toggle_power(should_power_on=True):
            self._logger.info("Failed to power on the robot, and cannot complete navigate to request.")
            return

        # Stop the lease keepalive and create a new sublease for graph nav.
        self._lease = self._lease_wallet.advance()
        sublease = self._lease.create_sublease()
        self._lease_keepalive.shutdown()

        # Navigate to the destination waypoint.
        is_finished = False
        nav_to_cmd_id = -1
        while not is_finished:
            # Issue the navigation command about twice a second such that it is easy to terminate the
            # navigation command (with estop or killing the program).
            nav_to_cmd_id = self._graph_nav_client.navigate_to(destination_waypoint, 1.0,
                                                               leases=[sublease.lease_proto])
            time.sleep(.5)  # Sleep for half a second to allow for command execution.
            # Poll the robot for feedback to determine if the navigation command is complete. Then sit
            # the robot down once it is finished.
            is_finished = self._check_success(nav_to_cmd_id)

        self._lease = self._lease_wallet.advance()
        self._lease_keepalive = LeaseKeepAlive(self._lease_client)

        # Update the lease and power off the robot if appropriate.
        if self._powered_on and not self._started_powered_on:
            # Sit the robot down + power off after the navigation command is complete.
            self.toggle_power(should_power_on=False)

        status = self._graph_nav_client.navigation_feedback(nav_to_cmd_id)
        if status.status == graph_nav_pb2.NavigationFeedbackResponse.STATUS_REACHED_GOAL:
            return True, "Successfully completed the navigation commands!"
        elif status.status == graph_nav_pb2.NavigationFeedbackResponse.STATUS_LOST:
            return False, "Robot got lost when navigating the route, the robot will now sit down."
        elif status.status == graph_nav_pb2.NavigationFeedbackResponse.STATUS_STUCK:
            return False, "Robot got stuck when navigating the route, the robot will now sit down."
        elif status.status == graph_nav_pb2.NavigationFeedbackResponse.STATUS_ROBOT_IMPAIRED:
            return False, "Robot is impaired."
        else:
            return False, "Navigation command is not complete yet."

    def _navigate_route(self, *args):
        """Navigate through a specific route of waypoints."""
        if len(args) < 1:
            # If no waypoint ids are given as input, then return without requesting navigation.
            self._logger.error("No waypoints provided for navigate route.")
            return
        waypoint_ids = args[0]
        for i in range(len(waypoint_ids)):
            waypoint_ids[i] = graph_nav_util.find_unique_waypoint_id(
                waypoint_ids[i], self._current_graph, self._current_annotation_name_to_wp_id)
            if not waypoint_ids[i]:
                # Failed to find the unique waypoint id.
                return

        edge_ids_list = []
        all_edges_found = True
        # Attempt to find edges in the current graph that match the ordered waypoint pairs.
        # These are necessary to create a valid route.
        for i in range(len(waypoint_ids) - 1):
            start_wp = waypoint_ids[i]
            end_wp = waypoint_ids[i + 1]
            edge_id = self._match_edge(self._current_edges, start_wp, end_wp)
            if edge_id is not None:
                edge_ids_list.append(edge_id)
            else:
                all_edges_found = False
                self._logger.error("Failed to find an edge between waypoints: ", start_wp, " and ", end_wp)
                self._logger.error(
                    "List the graph's waypoints and edges to ensure pairs of waypoints has an edge."
                )
                break

        self._lease = self._lease_wallet.get_lease()
        if all_edges_found:
            if not self.toggle_power(should_power_on=True):
                self._logger.error("Failed to power on the robot, and cannot complete navigate route request.")
                return

            # Stop the lease keepalive and create a new sublease for graph nav.
            self._lease = self._lease_wallet.advance()
            sublease = self._lease.create_sublease()
            self._lease_keepalive.shutdown()

            # Navigate a specific route.
            route = self._graph_nav_client.build_route(waypoint_ids, edge_ids_list)
            is_finished = False
            while not is_finished:
                # Issue the route command about twice a second such that it is easy to terminate the
                # navigation command (with estop or killing the program).
                nav_route_command_id = self._graph_nav_client.navigate_route(
                    route, cmd_duration=1.0, leases=[sublease.lease_proto])
                time.sleep(.5)  # Sleep for half a second to allow for command execution.
                # Poll the robot for feedback to determine if the route is complete. Then sit
                # the robot down once it is finished.
                is_finished = self._check_success(nav_route_command_id)

            self._lease = self._lease_wallet.advance()
            self._lease_keepalive = LeaseKeepAlive(self._lease_client)

            # Update the lease and power off the robot if appropriate.
            if self._powered_on and not self._started_powered_on:
                # Sit the robot down + power off after the navigation command is complete.
                self.toggle_power(should_power_on=False)

#    def _clear_graph(self, *args):
#        """Clear the state of the map on the robot, removing all waypoints and edges."""
#        return self._graph_nav_client.clear_graph(lease=self._lease.lease_proto)

    def toggle_power(self, should_power_on):
        """Power the robot on/off dependent on the current power state."""
        is_powered_on = self.check_is_powered_on()
        if not is_powered_on and should_power_on:
            # Power on the robot up before navigating when it is in a powered-off state.
            power_on(self._power_client)
            motors_on = False
            while not motors_on:
                future = self._robot_state_client.get_robot_state_async()
                state_response = future.result(timeout=10) # 10 second timeout for waiting for the state response.
                if state_response.power_state.motor_power_state == robot_state_pb2.PowerState.STATE_ON:
                    motors_on = True
                else:
                    # Motors are not yet fully powered on.
                    time.sleep(.25)
        elif is_powered_on and not should_power_on:
            # Safe power off (robot will sit then power down) when it is in a
            # powered-on state.
            safe_power_off(self._robot_command_client, self._robot_state_client)
        else:
            # Return the current power state without change.
            return is_powered_on
        # Update the locally stored power state.
        self.check_is_powered_on()
        return self._powered_on

    def check_is_powered_on(self):
        """Determine if the robot is powered on or off."""
        power_state = self._robot_state_client.get_robot_state().power_state
        self._powered_on = (power_state.motor_power_state == power_state.STATE_ON)
        return self._powered_on

    def _check_success(self, command_id=-1):
        """Use a navigation command id to get feedback from the robot and sit when command succeeds."""
        if command_id == -1:
            # No command, so we have not status to check.
            return False
        status = self._graph_nav_client.navigation_feedback(command_id)
        if status.status == graph_nav_pb2.NavigationFeedbackResponse.STATUS_REACHED_GOAL:
            # Successfully completed the navigation commands!
            return True
        elif status.status == graph_nav_pb2.NavigationFeedbackResponse.STATUS_LOST:
            self._logger.error("Robot got lost when navigating the route, the robot will now sit down.")
            return True
        elif status.status == graph_nav_pb2.NavigationFeedbackResponse.STATUS_STUCK:
            self._logger.error("Robot got stuck when navigating the route, the robot will now sit down.")
            return True
        elif status.status == graph_nav_pb2.NavigationFeedbackResponse.STATUS_ROBOT_IMPAIRED:
            self._logger.error("Robot is impaired.")
            return True
        else:
            # Navigation command is not complete yet.
            return False

    def _match_edge(self, current_edges, waypoint1, waypoint2):
        """Find an edge in the graph that is between two waypoint ids."""
        # Return the correct edge id as soon as it's found.
        for edge_to_id in current_edges:
            for edge_from_id in current_edges[edge_to_id]:
                if (waypoint1 == edge_to_id) and (waypoint2 == edge_from_id):
                    # This edge matches the pair of waypoints! Add it the edge list and continue.
                    return map_pb2.Edge.Id(from_waypoint=waypoint2, to_waypoint=waypoint1)
                elif (waypoint2 == edge_to_id) and (waypoint1 == edge_from_id):
                    # This edge matches the pair of waypoints! Add it the edge list and continue.
                    return map_pb2.Edge.Id(from_waypoint=waypoint1, to_waypoint=waypoint2)
        return None

    def dock(self, dock_id):
        """Dock the robot to the docking station with fiducial ID [dock_id]."""
        try:
            # Make sure we're powered on and standing
            self._robot.power_on()
            self.stand()
            # Dock the robot
            self.last_docking_command = dock_id
            blocking_dock_robot(self._robot, dock_id)
            self.last_docking_command = None
            return True, "Success"
        except Exception as e:
            return False, str(e)

    def undock(self, timeout=20):
        """Power motors on and undock the robot from the station."""
        try:
            # Maker sure we're powered on
            self._robot.power_on()
            # Undock the robot
            blocking_undock(self._robot ,timeout)
            return True, "Success"
        except Exception as e:
            return False, str(e)

    def get_docking_state(self, **kwargs):
        """Get docking state of robot."""
        state = self._docking_client.get_docking_state(**kwargs)
        return state<|MERGE_RESOLUTION|>--- conflicted
+++ resolved
@@ -189,7 +189,7 @@
                     self._logger.error("Error when getting robot command feedback: %s", e)
                     self._spot_wrapper._last_sit_command = None
 
-        else: 
+        else:
             if self._spot_wrapper._last_trajectory_command != None:
                 try:
                     response = self._client.robot_command_feedback(self._spot_wrapper._last_trajectory_command)
@@ -213,15 +213,12 @@
                     self._logger.error("Error when getting robot command feedback: %s", e)
                     self._spot_wrapper._last_trajectory_command = None
 
-<<<<<<< HEAD
-        if self._spot_wrapper.is_standing and not self._spot_wrapper._is_moving:
-=======
+        #if self._spot_wrapper.is_standing and not self._spot_wrapper._is_moving:
         if (self._spot_wrapper.is_standing and not self._spot_wrapper.is_moving
                     and self._spot_wrapper._last_trajectory_command is not None
                     and self._spot_wrapper._last_stand_command is not None
                     and self._spot_wrapper._last_velocity_command_time is not None
-                    and self._spot_wrapper._last_docking_command is not None):            
->>>>>>> c2c121ea
+                    and self._spot_wrapper._last_docking_command is not None):
             self._spot_wrapper.stand(False)
 
 class SpotWrapper():
@@ -250,12 +247,9 @@
         self._last_trajectory_command = None
         self._last_trajectory_command_precise = None
         self._last_velocity_command_time = None
-<<<<<<< HEAD
         self._hold_pose_til = None
         self._hold_pose_inf = False
-=======
         self._last_docking_command = None
->>>>>>> c2c121ea
 
         self._front_image_requests = []
         for source in front_image_sources:
@@ -297,14 +291,11 @@
                 self._lease_wallet = self._lease_client.lease_wallet
                 self._image_client = self._robot.ensure_client(ImageClient.default_service_name)
                 self._estop_client = self._robot.ensure_client(EstopClient.default_service_name)
-<<<<<<< HEAD
 
                 if self._has_arm:
                     self._arm = ArmWrapper(self._robot, self, self._logger)
                 #self._nav = graph_nav_command_line.GraphNavInterface(self._robot, self, self._logger)
-=======
                 self._docking_client = self._robot.ensure_client(DockingClient.default_service_name)
->>>>>>> c2c121ea
             except Exception as e:
                 self._logger.error("Unable to create client service: %s", e)
                 self._valid = False
